#!/usr/bin/env python

import pygame, sys, time
import numpy as np
from math import *
import gym
from gym import spaces

import config as cfg

class Car:
    def __init__(self, x, y, num_sensors):
        self.track = None
        self.image = pygame.image.load("Audi.png")
        self.image = pygame.transform.scale(self.image, (50, 50))        
<<<<<<< HEAD
        self.angle = 90
        self.pos = [x, y]
=======
        self.angle = cfg.car['angle']
        self.pos = [x, y]        
>>>>>>> 52bf34c1
        
        self.sensors = [[0, 0,  i*(180.0/num_sensors), 0] for i in 
            range(num_sensors + 1)]
        self.center_sensors()
        self.crashed = False 
        self.speed = cfg.car['speed']
        self.rotation = cfg.car['rotation']

        self.acceleration = cfg.movement['acceleration']
        self.max_speed = cfg.movement['max_speed']

        self.turn_rate = cfg.movement['turn_rate']
        self.max_turn_rate = cfg.movement['max_turn_rate']
        
        self.REST = cfg.state['rest']
        self.DECELERATE = cfg.state['decelerate']
        self.ACCELERATE = cfg.state['accelerate']
        self.ACCEL_LEFT = cfg.state['accel_left']
        self.ACCEL_RIGHT = cfg.state['accel_right']
    
        self.NEW_TILE_REWARD = cfg.reward['new_tile_reward']
        self.SAME_TILE_REWARD = cfg.reward['same_tile_reward']
        self.CRASH_REWARD = cfg.reward['crash_reward']
        self.traveled = []
    
    def set_pos(self, coord):
        self.pos = coord

    def reset(self):
<<<<<<< HEAD
        self.angle = 90
=======
        self.pos = cfg.car['position']
        self.angle = cfg.car['angle']
>>>>>>> 52bf34c1
        self.center_sensors()

    def set_track(self, track):
        self.track = track
    
    def get_car_tip(self):
        x, y = self.pos
        return self.rotate((x+25, y), self.angle, (x+25, y+25))

    def get_car_center(self):
        x, y = self.pos
        return x+25, y+25

    def dist(self, x0, y0, x1, y1):
        return ((x0-x1)**2 + (y0-y1)**2)**.5

    def center_sensors(self):
        x, y = self.pos
        center = self.get_car_tip()
        for sensor in self.sensors:
            sensor[0], sensor[1] = center

    def update_sensors(self):
        self.center_sensors()
        offset = 90
        for sensor in self.sensors:
            while True:
                if self.track.colliding_with(sensor[0], sensor[1]):
                    break                
                sensor[0] += 1*cos(-radians(self.angle + sensor[2]))
                sensor[1] += 1*sin(-radians(self.angle + sensor[2]))
            x0, y0 = self.get_car_tip()
            x1, y1, = sensor[0], sensor[1]
            sensor[3] = self.dist(x0, y0, x1, y1)
        return np.array([sensor[3] for sensor in self.sensors])
    
    def render(self, screen):
        color = (255, 255, 0)
        self.blitRotateCenter(screen, self.image, self.pos, self.angle)
        for sensor in self.sensors:
            pygame.draw.circle(screen, (255, 0, 0), (sensor[0], sensor[1]), 5)
    
    def rotate(self, coord, angle, center):
        angle = -radians(angle+90)
        x0, y0 = center
        x1, y1 = coord    
        d = self.dist(x0, y0, x1, y1)
        return (d*cos(angle) + x0, d*sin(angle) + y0)
    
    def blitRotateCenter(self, screen, image, topleft, angle):
        rotated_image = pygame.transform.rotate(image, angle)
        new_rect = rotated_image.get_rect(center = image.get_rect(
            topleft = topleft).center)
        screen.blit(rotated_image, new_rect.topleft)

    def rotate_image_rect(self, image, angle, pos):
        x, y, = pos
        rotated_image = pygame.transform.rotate(image, angle)
        new_rect = rotated_image.get_rect(center = image.get_rect(
            center = (x, y)).center)
        return new_rect

    def has_crashed(self):
        x, y = self.get_car_tip()
        return self.track.colliding_with(x, y)
    
    def move_forward_by(self, dist):
        offset = 90
        x, y = self.pos
        rad_angle = -radians(self.angle + offset)
        return (x + dist * cos(rad_angle), y + dist * sin(rad_angle))
    
    def move(self):
        if self.crashed: return self.CRASH_REWARD

        reward = 0
        self.angle += self.rotation
        self.pos = self.move_forward_by(self.speed)
        curr_tile = self.track.current_tile(self)
        
        if curr_tile not in self.traveled:
            self.traveled.append(curr_tile)
            reward = self.NEW_TILE_REWARD        
        else: reward = self.SAME_TILE_REWARD
        return reward
    
    def step(self, action):
        pos = self.has_crashed()
        #This done variable can be used to tweak the reward
        done = False
        if pos:
            done = self.track.track[pos[0]][pos[1]].start_finish == "finish"
            self.crashed = True
        accel, rot = action
        if accel == self.ACCELERATE and self.speed < self.max_speed:
            self.speed += self.acceleration
        elif accel == self.DECELERATE and self.speed > 0:
            self.speed -= self.acceleration
        if rot == self.ACCEL_LEFT and self.rotation < self.max_turn_rate:            
            self.rotation += self.turn_rate
        elif rot == self.ACCEL_RIGHT and self.rotation > -self.max_turn_rate:
            self.rotation -= self.turn_rate
        
        reward = self.move()
        observations = self.update_sensors()
        return observations, reward, self.crashed, {}

class TrackBorder: 
    def __init__(self, x, y, width, height, color, index):
        self.dimensions = (x, y, width, height)
        self.rect = pygame.Rect(self.dimensions[0], self.dimensions[1],
            self.dimensions[2], self.dimensions[3])
        self.color = color
        self.active = True
        self.index = index
        self.mutable = True

        #start and finish variables
        self.st_color = (0,128,0)
        self.fin_color = (255,0,0)
        self.start_finish = None

    def check_state(self):
        mouse_pos = pygame.mouse.get_pos()
        pressed_state = pygame.mouse.get_pressed()
        keys = pygame.key.get_pressed()
        x, y, w, h = self.dimensions
        if x+w > mouse_pos[0] > x and y + h > mouse_pos[1] > y:
            if pressed_state[0] and self.mutable and self.active:
                self.active = False
            elif pressed_state[2] and self.mutable and not self.active:
                self.active = True
            elif keys[pygame.K_s]:
                self.start_finish = "start"
            elif keys[pygame.K_f]:
                self.start_finish = "finish"

    def render(self, screen):
        self.check_state()
        if self.active:
            if not self.start_finish:
                pygame.draw.rect(screen, self.color, self.rect)
                pygame.draw.rect(screen, (255, 255, 255), self.rect, 1)
            elif self.start_finish == "start":
                pygame.draw.rect(screen, self.st_color, self.rect)
                pygame.draw.rect(screen, (255, 255, 255), self.rect, 1)
            elif self.start_finish == "finish":
                pygame.draw.rect(screen, self.fin_color, self.rect)
                pygame.draw.rect(screen, (255, 255, 255), self.rect, 1)


class Track(gym.Env): 
    def __init__(self, num_blocks_x, num_blocks_y, block_width, block_height):      
        super(Track, self).__init__()
        pygame.init()
        self.num_blocks_x, self.num_blocks_y = num_blocks_x, num_blocks_y
        """ self.action_space = spaces.Tuple((spaces.Discrete(3), spaces.Discrete(3))) """
        self.action_space = spaces.MultiDiscrete([3,3])
        self.observation_space = spaces.Box(np.zeros((11)), \
            np.full((11), inf))
        self.initialized = False
        
        self.clock = pygame.time.Clock()
        self.screen_width, self.screen_height = block_width * num_blocks_x, \
            block_height * num_blocks_y
        self.screen = None
        
        self.color = (87,46,140)    #gotta be nyu purple
        self.track = [[TrackBorder(x*block_width, y*block_height, block_width,
            block_height, self.color, (x,y)) for x in range(-1,num_blocks_x+1)
            ] for y in range(-1, num_blocks_y+1)]
        self.cars = []
        self.start_locs = []    #start coordinates
        self.finish_locs = []   #finish coordinates
        
    def open_window(self):
        self.screen = pygame.display.set_mode((self.screen_width, 
            self.screen_height))
        
    def close_window(self):
        pygame.display.quit()
        self.screen = None
    
    def load_track(self):
        with open("track.csv") as f:
                content = f.readlines()
        content = [x.strip().split() for x in content] 
        for row in range(len(content)):
            for col in range(len(content[row])):
                if content[row][col] == '0':
                    self.track[row][col].active = False
                else:
                    self.track[row][col].active = True
                    if content[row][col] == 's':
                        self.track[row][col].start_finish = "start"
                    elif content[row][col] == 'f':
                        self.track[row][col].start_finish = "finish"
    
    def save_track(self):
        with open("track.csv", "a") as f:
            f.seek(0)
            f.truncate()
            for row in self.track:
                for border in row:
                    if border.active and not border.start_finish:
                        f.write("1 ")
                    elif border.active and border.start_finish:
                        if border.start_finish == "start":
                            f.write("s ")
                        elif border.start_finish == "finish":
                            f.write("f ")
                    else: f.write("0 ")
                f.write("\n")
            
    
    def handle_events(self):
        for event in pygame.event.get():
            if event.type == pygame.QUIT:
                pygame.quit()
                sys.exit()
            if event.type == pygame.KEYDOWN:
                if event.key == pygame.K_ESCAPE:
                    self.close_window()

    def reset(self, new=False):
        if new:
            self.open_window()
            while self.screen:
                self.render()
            for row in self.track:
                for border in row:
                    border.mutable = False
            self.save_track()
        else:
            self.load_track()
        self.cars[0].reset()
        self.start_locs = self.calc_avg_pos("start")
        self.finish_locs = self.calc_avg_pos("finish")
        self.cars[0].set_pos(self.start_locs)
        self.initialized = True            
        return self.cars[0].update_sensors()

        
    def colliding_with(self, x, y):    
        for row in self.track:
            for border in row:
                if border.rect.collidepoint(x,y) and border.active and \
                    not border.start_finish:
                    return border.index
        return False
    
    def current_tile(self, car):
        x, y = car.get_car_center()
        for row in self.track:
            for border in row:
                if border.rect.collidepoint(x, y):
                    return border.index     

    def render(self):
        if not self.screen and self.initialized:
            self.open_window()
        self.screen.fill((30,30,30))
        self.clock.tick(60)
        for j in range(self.num_blocks_x+2):
            for k in range(self.num_blocks_y+2):
                tile = self.track[k][j]
                tile.render(self.screen)
        for car in self.cars:
            car.render(self.screen)        
        pygame.display.flip()
        self.handle_events()
    
    def calc_avg_pos(self, start_finish):
        """calculates the average of the coordinates"""
        coords = []
        for row in self.track:
            for box in row:
                if box.start_finish == start_finish:
                    coords.append(box.dimensions[:2])
        if len(coords) > 1:
            x, y = 0, 0
            for coord in coords:
                x += coord[0]
                y += coord[1]
            x /= len(coords)
            y /= len(coords)
            coords = [x,y]
        else: coords = list(coords)
        return coords

    def add_car(self, car):
        self.cars.append(car)
        car.set_track(self)

    def step(self, action):
        """ for car in self.cars: """
        car = self.cars[0]
        obs, reward, done, _ = car.step(action)
        return obs, reward, done, _
<|MERGE_RESOLUTION|>--- conflicted
+++ resolved
@@ -13,13 +13,8 @@
         self.track = None
         self.image = pygame.image.load("Audi.png")
         self.image = pygame.transform.scale(self.image, (50, 50))        
-<<<<<<< HEAD
-        self.angle = 90
-        self.pos = [x, y]
-=======
         self.angle = cfg.car['angle']
         self.pos = [x, y]        
->>>>>>> 52bf34c1
         
         self.sensors = [[0, 0,  i*(180.0/num_sensors), 0] for i in 
             range(num_sensors + 1)]
@@ -49,12 +44,8 @@
         self.pos = coord
 
     def reset(self):
-<<<<<<< HEAD
-        self.angle = 90
-=======
         self.pos = cfg.car['position']
         self.angle = cfg.car['angle']
->>>>>>> 52bf34c1
         self.center_sensors()
 
     def set_track(self, track):
