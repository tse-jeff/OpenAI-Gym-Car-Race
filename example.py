--- conflicted
+++ resolved
@@ -1,69 +1,14 @@
-# from SelfDriveEnv import Car, Track
-# from stable_baselines3.common.env_checker import check_env
-# from stable_baselines3 import PPO
-
-# block_width = 50
-# block_height = 50
-# num_blocks_x = 10
-# num_blocks_y = 10
-
-# env = Track(num_blocks_x, num_blocks_y, block_width, block_height)
-# car = Car(300, 100, 10)
-# env.add_car(car)
-
-# model = PPO('MlpPolicy', env, verbose=1)
-# model.learn(total_timesteps= 40000)
-
-
-# env = Track(num_blocks_x, num_blocks_y, block_width, block_height)
-# car = Car(300, 100, 10)
-# env.add_car(car)
-# obs = env.reset()
-# done = False
-# while not done:
-#     action, _states = model.predict(obs) 
-#     obs, rewards, done, info = env.step(action)
-#     env.render()
-
-
-
-
-# """ check_env(env) """
-# """ env.reset()
-
-# done = false
-# total_reward = 0
-
-# print("running simulation...")
-
-# for i in range(1000):
-# while not done:
-#     action = env.action_space.sample()
-#     obs, reward, done, _ = env.step(action)
-#     total_reward += reward    
-#     # this is optional
-#     env.render()
-
-# print("car finished with a reward of", total_reward) """
 
 from SelfDriveEnv import Car, Track
-
 import config as cfg
 
-<<<<<<< HEAD
-env = Track(num_blocks_x, num_blocks_y, block_width, block_height)
-car = Car(300, 0, 10)
-=======
 env = Track(cfg.track['num_blocks_x'], cfg.track['num_blocks_y'], 
             cfg.track['block_width'], cfg.track['block_height'])
 car = Car(cfg.car['position'][0], cfg.car['position'][1], 
           cfg.car['num_sensors'])
->>>>>>> 52bf34c1
 env.add_car(car)
 env.reset(True)
 
-<<<<<<< HEAD
-=======
 model = PPO('MlpPolicy', env, verbose=1)
 # model.learn(total_timesteps=40000)
 
@@ -74,7 +19,6 @@
           cfg.car['num_sensors'])
 env.add_car(car)
 obs = env.reset()
->>>>>>> 52bf34c1
 done = False
 total_reward = 0
 
